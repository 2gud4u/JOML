--- conflicted
+++ resolved
@@ -30,11 +30,7 @@
             fail();
         } catch (IllegalStateException e) {
             // Must reach here!
-<<<<<<< HEAD
-            e.hashCode(); // <- just use 'e' somehow
-=======
             e.hashCode(); // <- use e somehow
->>>>>>> 0c6ba800
         }
     }
 
@@ -47,11 +43,7 @@
             fail();
         } catch (IllegalStateException e) {
             // Must reach here!
-<<<<<<< HEAD
-            e.hashCode(); // <- just use 'e' somehow
-=======
-            e.hashCode(); // <- use e somehow
->>>>>>> 0c6ba800
+            e.hashCode(); // <- use 'e' somehow
         }
     }
 
